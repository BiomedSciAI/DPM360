--- conflicted
+++ resolved
@@ -23,11 +23,8 @@
 
 ## DPM360 standalone python packages - enabling deep learning model training in python on OHDSI-OMOP data
 
-<<<<<<< HEAD
 The [<b>lightsaber</b>](lightsaber/docs/index.md) component is an extensible Python training framework which provides blueprints for the development of disease progression models. See [installation guide](lightsaber/docs/install.md). Also see [user guide](lightsaber/docs/user_guide.md) for data loading and training details. Using this component:
-=======
-The [<b>lightsaber</b>](https://github.com/IBM/DPM360/blob/main/lightsaber/docs/index.md) component is an extensible Python training framework which provides blueprints for the development of disease progression models. See [installation guide](https://github.com/IBM/DPM360/blob/main/lightsaber/docs/install.md). Also see [user guide](https://github.com/IBM/DPM360/blob/main/lightsaber/docs/user_guide.md) for data loading and training details. Using this component:
->>>>>>> 136e0f1f
+
 - develop machine learning models using extensible data loaders and training pipelines
 - use extensible data loaders designed for time-series dataset extracted from OHDSI and other EMRs
 - use scikit-learn and PyTorch Lightning based training pipelines with pre-defined networks and loss functions for processing time-series dataset.
